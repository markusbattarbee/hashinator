/* File:    split::tools.h
 * Authors: Kostis Papadakis (2023)
 * Description: Set of tools used by SplitVector
 *
 * This file defines the following classes or functions:
 *    --split::tools::Cuda_mempool
 *    --split::tools::copy_if_raw
 *    --split::tools::copy_if
 *    --split::tools::scan_reduce_raw
 *    --split::tools::scan_reduce
 *    --split::tools::scan_add
 *    --split::tools::split_compact_raw
 *    --split::tools::split_compact_raw
 *    --split::tools::split_prefix_scan_raw
 *    --split::tools::split_prefix_scan
 *    --split::tools::split_prescan
 *
 * This program is free software; you can redistribute it and/or
 * modify it under the terms of the GNU General Public License
 * as published by the Free Software Foundation; either version 2
 * of the License, or (at your option) any later version.
 *
 * This program is distributed in the hope that it will be useful,
 * but WITHOUT ANY WARRANTY; without even the implied warranty of
 * MERCHANTABILITY or FITNESS FOR A PARTICULAR PURPOSE.  See the
 * GNU General Public License for more details.
 *
 * You should have received a copy of the GNU General Public License
 * along with this program; if not, write to the Free Software
 * Foundation, Inc., 51 Franklin Street, Fifth Floor, Boston, MA  02110-1301, USA.
 * */
#pragma once
#include "gpu_wrappers.h"
#define NUM_BANKS 32 // TODO depends on device
#define LOG_NUM_BANKS 5
#define CONFLICT_FREE_OFFSET(n) ((n) >> LOG_NUM_BANKS)
#ifdef __NVCC__
#define SPLIT_VOTING_MASK 0xFFFFFFFF // 32-bit wide for split_gpu warps
#define WARPLENGTH 32
#endif
#ifdef __HIP__
#define SPLIT_VOTING_MASK 0xFFFFFFFFFFFFFFFFull // 64-bit wide for amd warps
#define WARPLENGTH 64

#endif

namespace split {
namespace tools {

/**
 * @brief Check if a value is a power of two.
 *
 * This function checks whether the given value is a power of two.
 *
 * @param val The value to be checked.
 * @return constexpr inline bool Returns true if the value is a power of two, false otherwise.
 */
constexpr inline bool isPow2(const size_t val) noexcept { return (val & (val - 1)) == 0; }

/**
 * @brief GPU kernel for performing scan-add operation.
 *
 * This kernel performs a scan-add operation on the given input array, using the partial sums array.
 * It updates the input array with the computed values.
 * Part of splitvector's stream compaction mechanism.
 *
 * @tparam T Type of the array elements.
 * @param input The input array.
 * @param partial_sums The partial sums array.
 * @param blockSize The size of the blocks.
 * @param len The length of the arrays.
 */
template <typename T>
__global__ void scan_add(T* input, T* partial_sums, size_t blockSize, size_t len) {
   const T val = partial_sums[blockIdx.x];
   const size_t target1 = 2 * blockIdx.x * blockDim.x + threadIdx.x;
   const size_t target2 = target1 + blockDim.x;
   if (target1 < len) {
      input[target1] += val;
      if (target2 < len) {
         input[target2] += val;
      }
   }
}

/**
 * @brief GPU kernel for performing scan-reduce operation.
 *
 * This kernel performs a scan-reduce operation on the given input SplitVector, applying the specified rule.
 * It computes the total number of valid elements using the rule and stores the results in the output SplitVector.
 * Part of splitvector's stream compaction mechanism.
 *
 * @tparam T Type of the array elements.
 * @tparam Rule The rule functor for element validation.
 * @param input The input SplitVector.
 * @param output The output SplitVector for storing the results.
 * @param rule The rule functor object.
 */
template <typename T, typename Rule>
__global__ void scan_reduce(split::SplitVector<T, split::split_unified_allocator<T>>* input,
                            split::SplitVector<uint32_t, split::split_unified_allocator<uint32_t>>* output, Rule rule) {

   size_t size = input->size();
   size_t tid = threadIdx.x + blockIdx.x * blockDim.x;
   if (tid < size) {
      size_t total_valid_elements = __syncthreads_count(rule(input->at(tid)));
      if (threadIdx.x == 0) {
         output->at(blockIdx.x) = total_valid_elements;
      }
   }
}

/**
 * @brief Prefix Scan routine with Bank Conflict Optimization.
 *
 * This function performs a prefix scan operation on the given input array, using the bank conflict optimization.
 * It utilizes shared memory.
 * Part of splitvector's stream compaction mechanism.
 * Credits to  https://www.eecs.umich.edu/courses/eecs570/hw/parprefix.pdf
 *
 * @tparam T Type of the array elements.
 * @param input The input array.
 * @param output The output array for storing the prefix scan results.
 * @param partial_sums The array of partial sums for each block.
 * @param n The number of elements per block.
 * @param len The length of the arrays.
 */
template <typename T>
__global__ void split_prescan(T* input, T* output, T* partial_sums, int n, size_t len) {

   extern __shared__ T buffer[];
   int tid = threadIdx.x;
   int offset = 1;
   int local_start = blockIdx.x * n;
   input = input + local_start;
   output = output + local_start;

   // Load into shared memory
   int ai = tid;
   int bi = tid + (n / 2);
   int bankOffsetA = CONFLICT_FREE_OFFSET(ai);
   int bankOffsetB = CONFLICT_FREE_OFFSET(bi);

   if (local_start + ai < len && local_start + bi < len) {
      buffer[ai + bankOffsetA] = input[ai];
      buffer[bi + bankOffsetB] = input[bi];
   }

   // Reduce Phase
   for (int d = n >> 1; d > 0; d >>= 1) {
      __syncthreads();

      if (tid < d) {
         int ai = offset * (2 * tid + 1) - 1;
         int bi = offset * (2 * tid + 2) - 1;
         ai += CONFLICT_FREE_OFFSET(ai);
         bi += CONFLICT_FREE_OFFSET(bi);

         buffer[bi] += buffer[ai];
      }
      offset *= 2;
   }

   // Exclusive scan so zero out last element (will propagate to first)
   if (tid == 0) {
      partial_sums[blockIdx.x] = buffer[n - 1 + CONFLICT_FREE_OFFSET(n - 1)];
      buffer[n - 1 + CONFLICT_FREE_OFFSET(n - 1)] = 0;
   }

   // Downsweep Phase
   for (int d = 1; d < n; d *= 2) {

      offset >>= 1;
      __syncthreads();
      if (tid < d) {
         int ai = offset * (2 * tid + 1) - 1;
         int bi = offset * (2 * tid + 2) - 1;
         ai += CONFLICT_FREE_OFFSET(ai);
         bi += CONFLICT_FREE_OFFSET(bi);

         T tmp = buffer[ai];
         buffer[ai] = buffer[bi];
         buffer[bi] += tmp;
      }
   }
   __syncthreads();
   if (local_start + ai < len && local_start + bi < len) {
      output[ai] = buffer[ai + bankOffsetA];
      output[bi] = buffer[bi + bankOffsetB];
   }
}

/**
 * @brief Kernel for compacting elements based on a rule.
 *
 * This kernel performs element compaction on the given input SplitVector based on a specified rule.
 * It generates compacted output and updates counts and offsets SplitVectors.
 * Part of splitvector's stream compaction mechanism.
 *
 * @tparam T Type of the array elements.
 * @tparam Rule The rule functor for element compaction.
 * @tparam BLOCKSIZE The size of each thread block.
 * @tparam WARP The size of each warp.
 * @param input The input SplitVector.
 * @param counts The SplitVector for storing counts of valid elements.
 * @param offsets The SplitVector for storing offsets of valid elements.
 * @param output The output SplitVector for storing the compacted elements.
 * @param rule The rule functor object.
 */
template <typename T, typename Rule, size_t BLOCKSIZE = 1024, size_t WARP = WARPLENGTH>
__global__ void split_compact(split::SplitVector<T, split::split_unified_allocator<T>>* input,
                              split::SplitVector<uint32_t, split::split_unified_allocator<uint32_t>>* counts,
                              split::SplitVector<uint32_t, split::split_unified_allocator<uint32_t>>* offsets,
                              split::SplitVector<T, split::split_unified_allocator<T>>* output, Rule rule) {
   extern __shared__ uint32_t buffer[];
   const size_t size = input->size();
   const size_t tid = threadIdx.x + blockIdx.x * blockDim.x;
   if (tid >= size) {
      return;
   }
   unsigned int offset = BLOCKSIZE / WARP;
   const unsigned int wid = tid / WARP;
   const unsigned int widb = threadIdx.x / WARP;
   const unsigned int w_tid = tid % WARP;
   const unsigned int warps_in_block = blockDim.x / WARP;
   const bool tres = rule(input->at(tid));

   auto mask = split::s_warpVote(tres, SPLIT_VOTING_MASK);
#ifdef __NVCC__
   uint32_t n_neighbors = mask & ((1 << w_tid) - 1);
#else
   uint64_t n_neighbors = mask & ((1ul << w_tid) - 1);
#endif
   auto total_valid_in_warp = split::s_pop_count(mask);
   if (w_tid == 0) {
      buffer[widb] = total_valid_in_warp;
   }
   __syncthreads();
   if (w_tid == 0 && wid % warps_in_block == 0) {
      buffer[offset + widb] = 0;
      for (unsigned int i = 0; i < warps_in_block - 1; ++i) {
         buffer[offset + widb + i + 1] = buffer[offset + widb + i] + buffer[widb + i];
      }
   }
   __syncthreads();
   const unsigned int neighbor_count = split::s_pop_count(n_neighbors);
   const unsigned int private_index = buffer[offset + widb] + offsets->at(wid / warps_in_block) + neighbor_count;
   if (tres && widb != warps_in_block) {
      output->at(private_index) = input->at(tid);
   }
   __syncthreads();
   if (tid == 0) {
      const unsigned int actual_total_blocks = offsets->back() + counts->back();
      output->erase(&output->at(actual_total_blocks), output->end());
   }
}

/**
 * @brief Same as split_compact but only for hashinator keys.
 */
template <typename T, typename U, typename Rule, size_t BLOCKSIZE = 1024, size_t WARP = WARPLENGTH>
__global__ void split_compact_keys(split::SplitVector<T, split::split_unified_allocator<T>>* input,
                                   split::SplitVector<uint32_t, split::split_unified_allocator<uint32_t>>* counts,
                                   split::SplitVector<uint32_t, split::split_unified_allocator<uint32_t>>* offsets,
                                   split::SplitVector<U, split::split_unified_allocator<U>>* output, Rule rule) {
   extern __shared__ uint32_t buffer[];
   const size_t size = input->size();
   const size_t tid = threadIdx.x + blockIdx.x * blockDim.x;
   if (tid >= size) {
      return;
   }
   unsigned int offset = BLOCKSIZE / WARP;
   const unsigned int wid = tid / WARP;
   const unsigned int widb = threadIdx.x / WARP;
   const unsigned int w_tid = tid % WARP;
   const unsigned int warps_in_block = blockDim.x / WARP;
   const bool tres = rule(input->at(tid));

   auto mask = split::s_warpVote(tres, SPLIT_VOTING_MASK);
#ifdef __NVCC__
   uint32_t n_neighbors = mask & ((1 << w_tid) - 1);
#else
   uint64_t n_neighbors = mask & ((1ul << w_tid) - 1);
#endif
   auto total_valid_in_warp = split::s_pop_count(mask);
   if (w_tid == 0) {
      buffer[widb] = total_valid_in_warp;
   }
   __syncthreads();
   if (w_tid == 0 && wid % warps_in_block == 0) {
      buffer[offset + widb] = 0;
      for (unsigned int i = 0; i < warps_in_block - 1; ++i) {
         buffer[offset + widb + i + 1] = buffer[offset + widb + i] + buffer[widb + i];
      }
   }
   __syncthreads();
   const unsigned int neighbor_count = split::s_pop_count(n_neighbors);
   const unsigned int private_index = buffer[offset + widb] + offsets->at(wid / warps_in_block) + neighbor_count;
   if (tres && widb != warps_in_block) {
      output->at(private_index) = (input->at(tid)).first;
   }

   __syncthreads();
   if (tid == 0) {
      const unsigned int actual_total_blocks = offsets->back() + counts->back();
      output->erase(&output->at(actual_total_blocks), output->end());
   }
}

/**
 * @brief Same as split_compact_keys but uses raw memory
 */
template <typename T, typename U, typename Rule, size_t BLOCKSIZE = 1024, size_t WARP = WARPLENGTH>
__global__ void split_compact_keys_raw(T* input, uint32_t* counts, uint32_t* offsets, U* output, Rule rule,
                                       const size_t size, size_t nBlocks, uint32_t* retval) {

   extern __shared__ uint32_t buffer[];
   const size_t tid = threadIdx.x + blockIdx.x * blockDim.x;
   if (tid >= size) {
      return;
   }
   unsigned int offset = BLOCKSIZE / WARP;
   const unsigned int wid = tid / WARP;
   const unsigned int widb = threadIdx.x / WARP;
   const unsigned int w_tid = tid % WARP;
   const unsigned int warps_in_block = blockDim.x / WARP;
   const bool tres = rule(input[tid]);

   auto mask = split::s_warpVote(tres, SPLIT_VOTING_MASK);
#ifdef __NVCC__
   uint32_t n_neighbors = mask & ((1 << w_tid) - 1);
#else
   uint64_t n_neighbors = mask & ((1ul << w_tid) - 1);
#endif
   auto total_valid_in_warp = split::s_pop_count(mask);
   if (w_tid == 0) {
      buffer[widb] = total_valid_in_warp;
   }
   __syncthreads();
   if (w_tid == 0 && wid % warps_in_block == 0) {
      buffer[offset + widb] = 0;
      for (unsigned int i = 0; i < warps_in_block - 1; ++i) {
         buffer[offset + widb + i + 1] = buffer[offset + widb + i] + buffer[widb + i];
      }
   }
   __syncthreads();
   const unsigned int neighbor_count = split::s_pop_count(n_neighbors);
   const unsigned int private_index = buffer[offset + widb] + offsets[(wid / warps_in_block)] + neighbor_count;
   if (tres && widb != warps_in_block) {
      output[private_index] = input[tid].first;
   }
   if (tid == 0) {
      // const unsigned int actual_total_blocks=offsets->back()+counts->back();
      *retval = offsets[nBlocks - 1] + counts[nBlocks - 1];
   }
}

/**
 * @brief Perform prefix scan operation with Bank Conflict Optimization.
 *
 * This function performs a prefix scan operation on the given SplitVector, utilizing bank conflict optimization.
 * It utilizes shared memory.
 *
 * @tparam T Type of the array elements.
 * @tparam BLOCKSIZE The size of each thread block.
 * @tparam WARP The size of each warp.
 * @param input The input SplitVector.
 * @param output The output SplitVector for storing the prefix scan results.
 * @param s The split_gpuStream_t stream for GPU execution (default is 0).
 */
template <typename T, size_t BLOCKSIZE = 1024, size_t WARP = WARPLENGTH>
void split_prefix_scan(split::SplitVector<T, split::split_unified_allocator<T>>& input,
                       split::SplitVector<T, split::split_unified_allocator<T>>& output, split_gpuStream_t s = 0)

{
   using vector = split::SplitVector<T, split::split_unified_allocator<T>>;

   // Input size
   const size_t input_size = input.size();

   // Scan is performed in half Blocksizes
   size_t scanBlocksize = BLOCKSIZE / 2;
   size_t scanElements = 2 * scanBlocksize;
   size_t gridSize = input_size / scanElements;

   // If input is not exactly divisible by scanElements we launch an extra block
   assert(isPow2(input_size) && "Using prefix scan with non powers of 2 as input size is not thought out yet :D");

   if (input_size % scanElements != 0) {
      gridSize = 1 << ((int)ceil(log(++gridSize) / log(2)));
   }

   // If the elements are too few manually override and launch a small kernel
   if (input_size < scanElements) {
      scanBlocksize = input_size / 2;
      scanElements = input_size;
      if (scanBlocksize == 0) {
         scanBlocksize += 1;
      }
      gridSize = 1;
   }

   // Allocate memory for partial sums
   vector partial_sums(gridSize);

   // TODO +FIXME extra shmem allocations
   split::tools::split_prescan<<<gridSize, scanBlocksize, 2 * scanElements * sizeof(T), s>>>(
       input.data(), output.data(), partial_sums.data(), scanElements, input.size());
   SPLIT_CHECK_ERR(split_gpuStreamSynchronize(s));

   if (gridSize > 1) {
      if (partial_sums.size() <= scanElements) {
         vector partial_sums_dummy(gridSize);
         // TODO +FIXME extra shmem allocations
         split::tools::split_prescan<<<1, scanBlocksize, 2 * scanElements * sizeof(T), s>>>(
             partial_sums.data(), partial_sums.data(), partial_sums_dummy.data(), gridSize, partial_sums.size());
         SPLIT_CHECK_ERR(split_gpuStreamSynchronize(s));
      } else {
         vector partial_sums_clone(partial_sums);
         split_prefix_scan<T, BLOCKSIZE, WARP>(partial_sums_clone, partial_sums, s);
      }
      split::tools::scan_add<<<gridSize, scanBlocksize, 0, s>>>(output.data(), partial_sums.data(), scanElements,
                                                                output.size());
      SPLIT_CHECK_ERR(split_gpuStreamSynchronize(s));
   }
}

/**
 * @brief Computes the next power of 2 greater than or equal to a given value.
 *
 * @param v The value for which to compute the next power of 2.
 * @return The next power of 2 greater than or equal to the input value.
 * Modified from (http://www-graphics.stanford.edu/~seander/bithacks.html#RoundUpPowerOf2) to support 64-bit uints
 * Included here as well for standalone use of splitvec outside of hashintor
 */
constexpr inline size_t nextPow2(size_t v) noexcept {
   v--;
   v |= v >> 1;
   v |= v >> 2;
   v |= v >> 4;
   v |= v >> 8;
   v |= v >> 16;
   v |= v >> 32;
   v++;
   return v;
}

/**
 * @brief Same as split_compact but with raw memory
 */
template <typename T, typename Rule, size_t BLOCKSIZE = 1024, size_t WARP = WARPLENGTH>
__global__ void split_compact_raw(T* input, uint32_t* counts, uint32_t* offsets, T* output, Rule rule,
                                  const size_t size, size_t nBlocks, uint32_t* retval) {

   extern __shared__ uint32_t buffer[];
   const size_t tid = threadIdx.x + blockIdx.x * blockDim.x;
   if (tid >= size) {
      return;
   }
   unsigned int offset = BLOCKSIZE / WARP;
   const unsigned int wid = tid / WARP;
   const unsigned int widb = threadIdx.x / WARP;
   const unsigned int w_tid = tid % WARP;
   const unsigned int warps_in_block = blockDim.x / WARP;
   const bool tres = rule(input[tid]);

   auto mask = split::s_warpVote(tres, SPLIT_VOTING_MASK);
#ifdef __NVCC__
   uint32_t n_neighbors = mask & ((1 << w_tid) - 1);
#else
   uint64_t n_neighbors = mask & ((1ul << w_tid) - 1);
#endif
   auto total_valid_in_warp = split::s_pop_count(mask);
   if (w_tid == 0) {
      buffer[widb] = total_valid_in_warp;
   }
   __syncthreads();
   if (w_tid == 0 && wid % warps_in_block == 0) {
      buffer[offset + widb] = 0;
      for (unsigned int i = 0; i < warps_in_block - 1; ++i) {
         buffer[offset + widb + i + 1] = buffer[offset + widb + i] + buffer[widb + i];
      }
   }
   __syncthreads();
   const unsigned int neighbor_count = split::s_pop_count(n_neighbors);
   const unsigned int private_index = buffer[offset + widb] + offsets[(wid / warps_in_block)] + neighbor_count;
   if (tres && widb != warps_in_block) {
      output[private_index] = input[tid];
   }
   if (tid == 0) {
      // const unsigned int actual_total_blocks=offsets->back()+counts->back();
      *retval = offsets[nBlocks - 1] + counts[nBlocks - 1];
   }
}

/**
 * @brief CUDA Memory Pool class for managing GPU memory.
 *
 * This class provides a simle memory pool implementation for allocating and deallocating GPU memory.
 * It uses async mallocs
 *
 */
class Cuda_mempool {
private:
   size_t total_bytes;
   size_t bytes_used;
   void* _data;
   split_gpuStream_t s;
   bool isOwner;

public:
   explicit Cuda_mempool(size_t bytes, split_gpuStream_t str) {
      s = str;
      SPLIT_CHECK_ERR(split_gpuMallocAsync(&_data, bytes, s));
      total_bytes = bytes;
      bytes_used = 0;
      isOwner = true;
   }
   explicit Cuda_mempool(void* ptr, size_t bytes) {
      total_bytes = bytes;
      bytes_used = 0;
      isOwner = false;
      _data = ptr;
   }

   Cuda_mempool() = delete;
   Cuda_mempool(const Cuda_mempool& other) = delete;
   Cuda_mempool(Cuda_mempool&& other) = delete;
   ~Cuda_mempool() {
      if (isOwner) {
         SPLIT_CHECK_ERR(split_gpuFreeAsync(_data, s));
      }
   }

   void* allocate(const size_t bytes) {
      assert(bytes_used + bytes < total_bytes && "Mempool run out of space and crashed!");
      void* ptr = reinterpret_cast<void*>(reinterpret_cast<char*>(_data) + bytes_used);
      bytes_used += bytes;
      return ptr;
   };

   void deallocate(const size_t bytes) { bytes_used -= bytes; };
   void reset() { bytes_used = 0; }
   const size_t& fill() const { return bytes_used; }
   const size_t& capacity() const { return total_bytes; }
   size_t free_space() const { return total_bytes - bytes_used; }
};

/**
 * @brief Same as scan_reduce but with raw memory
 */
template <typename T, typename Rule>
__global__ void scan_reduce_raw(T* input, uint32_t* output, Rule rule, size_t size) {

   size_t tid = threadIdx.x + blockIdx.x * blockDim.x;
   if (tid < size) {
      size_t total_valid_elements = __syncthreads_count(rule(input[tid]));
      if (threadIdx.x == 0) {
         output[blockIdx.x] = total_valid_elements;
      }
   }
}

/**
 * @brief Same as split_prefix_scan but with raw memory
 */
template <typename T, size_t BLOCKSIZE = 1024, size_t WARP = WARPLENGTH>
void split_prefix_scan_raw(T* input, T* output, Cuda_mempool& mPool, const size_t input_size, split_gpuStream_t s = 0) {

   // Scan is performed in half Blocksizes
   size_t scanBlocksize = BLOCKSIZE / 2;
   size_t scanElements = 2 * scanBlocksize;
   size_t gridSize = input_size / scanElements;

   // If input is not exactly divisible by scanElements we launch an extra block
   assert(isPow2(input_size) && "Using prefix scan with non powers of 2 as input size is not thought out yet :D");
   if (input_size % scanElements != 0) {
      gridSize = 1 << ((int)ceil(log(++gridSize) / log(2)));
   }
   // If the elements are too few manually override and launch a small kernel
   if (input_size < scanElements) {
      scanBlocksize = input_size / 2;
      scanElements = input_size;
      if (scanBlocksize == 0) {
         scanBlocksize += 1;
      }
      gridSize = 1;
   }

   // Allocate memory for partial sums
   T* partial_sums = (T*)mPool.allocate(gridSize * sizeof(T));
   // TODO + FIXME extra shmem
   split::tools::split_prescan<<<gridSize, scanBlocksize, 2 * scanElements * sizeof(T), s>>>(
       input, output, partial_sums, scanElements, input_size);
   SPLIT_CHECK_ERR(split_gpuStreamSynchronize(s));

   if (gridSize > 1) {
      if (gridSize <= scanElements) {
         T* partial_sums_dummy = (T*)mPool.allocate(sizeof(T));
         // TODO + FIXME extra shmem
         split::tools::split_prescan<<<1, scanBlocksize, 2 * scanElements * sizeof(T), s>>>(
             partial_sums, partial_sums, partial_sums_dummy, gridSize, gridSize * sizeof(T));
         SPLIT_CHECK_ERR(split_gpuStreamSynchronize(s));
      } else {
         T* partial_sums_clone = (T*)mPool.allocate(gridSize * sizeof(T));
         SPLIT_CHECK_ERR(split_gpuMemcpyAsync(partial_sums_clone, partial_sums, gridSize * sizeof(T),
                                              split_gpuMemcpyDeviceToDevice, s));
         split_prefix_scan_raw(partial_sums_clone, partial_sums, mPool, gridSize, s);
      }
      split::tools::scan_add<<<gridSize, scanBlocksize, 0, s>>>(output, partial_sums, scanElements, input_size);
      SPLIT_CHECK_ERR(split_gpuStreamSynchronize(s));
   }
}

/**
 * @brief Same as copy_if but using raw memory
 */
template <typename T, typename Rule, size_t BLOCKSIZE = 1024, size_t WARP = WARPLENGTH>
uint32_t copy_if_raw(split::SplitVector<T, split::split_unified_allocator<T>>& input, T* output, Rule rule,
                     size_t nBlocks, Cuda_mempool& mPool, split_gpuStream_t s = 0) {

   uint32_t* d_counts;
   uint32_t* d_offsets;
   d_counts = (uint32_t*)mPool.allocate(nBlocks * sizeof(uint32_t));
   SPLIT_CHECK_ERR(split_gpuStreamSynchronize(s));
   SPLIT_CHECK_ERR(split_gpuMemsetAsync(d_counts, 0, nBlocks * sizeof(uint32_t),s));

   // Phase 1 -- Calculate per warp workload
   split::tools::scan_reduce_raw<<<nBlocks, BLOCKSIZE, 0, s>>>(input.data(), d_counts, rule, input.size());
   d_offsets = (uint32_t*)mPool.allocate(nBlocks * sizeof(uint32_t));
   SPLIT_CHECK_ERR(split_gpuStreamSynchronize(s));
   SPLIT_CHECK_ERR(split_gpuMemsetAsync(d_offsets, 0, nBlocks * sizeof(uint32_t),s));

   // Step 2 -- Exclusive Prefix Scan on offsets
   if (nBlocks == 1) {
      split_prefix_scan_raw<uint32_t, 2, WARP>(d_counts, d_offsets, mPool, nBlocks, s);
   } else {
      split_prefix_scan_raw<uint32_t, BLOCKSIZE, WARP>(d_counts, d_offsets, mPool, nBlocks, s);
   }
   SPLIT_CHECK_ERR(split_gpuStreamSynchronize(s));

   // Step 3 -- Compaction
   uint32_t* retval = (uint32_t*)mPool.allocate(sizeof(uint32_t));
   split::tools::split_compact_raw<T, Rule, BLOCKSIZE, WARP>
       <<<nBlocks, BLOCKSIZE, 2 * (BLOCKSIZE / WARP) * sizeof(unsigned int), s>>>(
           input.data(), d_counts, d_offsets, output, rule, input.size(), nBlocks, retval);
   SPLIT_CHECK_ERR(split_gpuStreamSynchronize(s));
   uint32_t numel;
   SPLIT_CHECK_ERR(split_gpuMemcpyAsync(&numel, retval, sizeof(uint32_t), split_gpuMemcpyDeviceToHost, s));
   SPLIT_CHECK_ERR(split_gpuStreamSynchronize(s));
   return numel;
}

template <typename T, typename Rule, size_t BLOCKSIZE = 1024, size_t WARP = WARPLENGTH>
uint32_t copy_if_raw(T* input, T* output, size_t size, Rule rule,
                     size_t nBlocks, Cuda_mempool& mPool, split_gpuStream_t s = 0) {

   uint32_t* d_counts;
   uint32_t* d_offsets;
   d_counts = (uint32_t*)mPool.allocate(nBlocks * sizeof(uint32_t));
   SPLIT_CHECK_ERR(split_gpuStreamSynchronize(s));
   SPLIT_CHECK_ERR(split_gpuMemsetAsync(d_counts, 0, nBlocks * sizeof(uint32_t), s));

   // Phase 1 -- Calculate per warp workload
   split::tools::scan_reduce_raw<<<nBlocks, BLOCKSIZE, 0, s>>>(input, d_counts, rule, size);
   d_offsets = (uint32_t*)mPool.allocate(nBlocks * sizeof(uint32_t));
   SPLIT_CHECK_ERR(split_gpuStreamSynchronize(s));
   SPLIT_CHECK_ERR(split_gpuMemsetAsync(d_offsets, 0, nBlocks * sizeof(uint32_t),s));

   // Step 2 -- Exclusive Prefix Scan on offsets
   if (nBlocks == 1) {
      split_prefix_scan_raw<uint32_t, 2, WARP>(d_counts, d_offsets, mPool, nBlocks, s);
   } else {
      split_prefix_scan_raw<uint32_t, BLOCKSIZE, WARP>(d_counts, d_offsets, mPool, nBlocks, s);
   }
   SPLIT_CHECK_ERR(split_gpuStreamSynchronize(s));

   // Step 3 -- Compaction
   uint32_t* retval = (uint32_t*)mPool.allocate(sizeof(uint32_t));
   split::tools::split_compact_raw<T, Rule, BLOCKSIZE, WARP>
<<<<<<< HEAD
       <<<nBlocks, BLOCKSIZE, 2 * (BLOCKSIZE / WARP) * sizeof(unsigned int), s>>>(
           input, d_counts, d_offsets, output, rule, size, nBlocks, retval);
=======
      <<<nBlocks, BLOCKSIZE, 2 * (BLOCKSIZE / WARP) * sizeof(unsigned int), s>>>(
         input, d_counts, d_offsets, output, rule, size, nBlocks, retval);
>>>>>>> 07d1ee4d
   SPLIT_CHECK_ERR(split_gpuStreamSynchronize(s));
   uint32_t numel;
   SPLIT_CHECK_ERR(split_gpuMemcpyAsync(&numel, retval, sizeof(uint32_t), split_gpuMemcpyDeviceToHost, s));
   SPLIT_CHECK_ERR(split_gpuStreamSynchronize(s));
   return numel;
}
<<<<<<< HEAD

=======
   
>>>>>>> 07d1ee4d
/**
 * @brief Same as copy_keys_if but using raw memory
 */
template <typename T, typename U, typename Rule, size_t BLOCKSIZE = 1024, size_t WARP = WARPLENGTH>
size_t copy_keys_if_raw(split::SplitVector<T, split::split_unified_allocator<T>>& input, U* output, Rule rule,
                        size_t nBlocks, Cuda_mempool& mPool, split_gpuStream_t s = 0) {

   uint32_t* d_counts;
   uint32_t* d_offsets;
   SPLIT_CHECK_ERR(split_gpuStreamSynchronize(s));
   d_counts = (uint32_t*)mPool.allocate(nBlocks * sizeof(uint32_t));
   SPLIT_CHECK_ERR(split_gpuStreamSynchronize(s));
   SPLIT_CHECK_ERR(split_gpuMemsetAsync(d_counts, 0, nBlocks * sizeof(uint32_t),s));

   // Phase 1 -- Calculate per warp workload
   split::tools::scan_reduce_raw<<<nBlocks, BLOCKSIZE, 0, s>>>(input.data(), d_counts, rule, input.size());
   d_offsets = (uint32_t*)mPool.allocate(nBlocks * sizeof(uint32_t));
   SPLIT_CHECK_ERR(split_gpuStreamSynchronize(s));
   SPLIT_CHECK_ERR(split_gpuMemsetAsync(d_offsets, 0, nBlocks * sizeof(uint32_t),s));

   // Step 2 -- Exclusive Prefix Scan on offsets
   if (nBlocks == 1) {
      split_prefix_scan_raw<uint32_t, 2, WARP>(d_counts, d_offsets, mPool, nBlocks, s);
   } else {
      split_prefix_scan_raw<uint32_t, BLOCKSIZE, WARP>(d_counts, d_offsets, mPool, nBlocks, s);
   }
   SPLIT_CHECK_ERR(split_gpuStreamSynchronize(s));

   // Step 3 -- Compaction
   uint32_t* retval = (uint32_t*)mPool.allocate(sizeof(uint32_t));
   split::tools::split_compact_keys_raw<T, U, Rule, BLOCKSIZE, WARP>
       <<<nBlocks, BLOCKSIZE, 2 * (BLOCKSIZE / WARP) * sizeof(unsigned int), s>>>(
           input.data(), d_counts, d_offsets, output, rule, input.size(), nBlocks, retval);
   SPLIT_CHECK_ERR(split_gpuStreamSynchronize(s));
   uint32_t numel;
   SPLIT_CHECK_ERR(split_gpuMemcpyAsync(&numel, retval, sizeof(uint32_t), split_gpuMemcpyDeviceToHost, s));
   SPLIT_CHECK_ERR(split_gpuStreamSynchronize(s));
   return numel;
}

/**
 * @brief Estimates memory needed for compacting the input splitvector
 */
template <typename T, int BLOCKSIZE = 1024>
[[nodiscard]] size_t
estimateMemoryForCompaction(const split::SplitVector<T, split::split_unified_allocator<T>>& input) noexcept {
   // Figure out Blocks to use
   size_t _s = std::ceil((float(input.size())) / (float)BLOCKSIZE);
   size_t nBlocks = nextPow2(_s);
   if (nBlocks == 0) {
      nBlocks += 1;
   }

   // Allocate with Mempool
   return 8 * nBlocks * sizeof(uint32_t);
}

template <int BLOCKSIZE = 1024>
[[nodiscard]] size_t
estimateMemoryForCompaction(const size_t inputSize) noexcept {
   // Figure out Blocks to use
   size_t _s = std::ceil((float(inputSize)) / (float)BLOCKSIZE);
   size_t nBlocks = nextPow2(_s);
   if (nBlocks == 0) {
      nBlocks += 1;
   }

   // Allocate with Mempool
   return 8 * nBlocks * sizeof(uint32_t);
}

/**
 * @brief Same as copy_if but only for Hashinator keys
 */
template <typename T, typename U, typename Rule, size_t BLOCKSIZE = 1024, size_t WARP = WARPLENGTH>
void copy_keys_if(split::SplitVector<T, split::split_unified_allocator<T>>& input,
                  split::SplitVector<U, split::split_unified_allocator<U>>& output, Rule rule,
                  split_gpuStream_t s = 0) {

   // Figure out Blocks to use
   size_t _s = std::ceil((float(input.size())) / (float)BLOCKSIZE);
   size_t nBlocks = nextPow2(_s);
   if (nBlocks == 0) {
      nBlocks += 1;
   }

   // Allocate with Mempool
   const size_t memory_for_pool = 8 * nBlocks * sizeof(uint32_t);
   Cuda_mempool mPool(memory_for_pool, s);
   auto len = copy_keys_if_raw(input, output.data(), rule, nBlocks, mPool, s);
   output.erase(&output[len], output.end());
}

/**
 * @brief Perform element compaction based on a rule.
 *
 * This function performs element compaction on the given input SplitVector based on a specified rule.
 * It generates compacted output, updates counts and offsets SplitVectors, and returns compacted count.
 *
 * @tparam T Type of the array elements.
 * @tparam Rule The rule functor for element compaction.
 * @tparam BLOCKSIZE The size of each thread block.
 * @tparam WARP The size of each warp.
 * @param input The input SplitVector.
 * @param output The output SplitVector for storing the compacted elements.
 * @param rule The rule functor object.
 * @param s The split_gpuStream_t stream for GPU execution (default is 0).
 */
template <typename T, typename Rule, size_t BLOCKSIZE = 1024, size_t WARP = WARPLENGTH>
void copy_if(split::SplitVector<T, split::split_unified_allocator<T>>& input,
             split::SplitVector<T, split::split_unified_allocator<T>>& output, Rule rule, split_gpuStream_t s = 0) {

   // Figure out Blocks to use
   size_t _s = std::ceil((float(input.size())) / (float)BLOCKSIZE);
   size_t nBlocks = nextPow2(_s);
   if (nBlocks == 0) {
      nBlocks += 1;
   }

   // Allocate with Mempool
   const size_t memory_for_pool = 8 * nBlocks * sizeof(uint32_t);
   Cuda_mempool mPool(memory_for_pool, s);
   auto len = copy_if_raw(input, output.data(), rule, nBlocks, mPool, s);
   output.erase(&output[len], output.end());
}

template <typename T, typename U, typename Rule, size_t BLOCKSIZE = 1024, size_t WARP = WARPLENGTH>
void copy_keys_if(split::SplitVector<T, split::split_unified_allocator<T>>& input,
                  split::SplitVector<U, split::split_unified_allocator<U>>& output, Rule rule, Cuda_mempool&& mPool,
                  split_gpuStream_t s = 0) {

   // Figure out Blocks to use
   size_t _s = std::ceil((float(input.size())) / (float)BLOCKSIZE);
   size_t nBlocks = nextPow2(_s);
   if (nBlocks == 0) {
      nBlocks += 1;
   }
   auto len = copy_keys_if_raw(input, output.data(), rule, nBlocks, std::forward<Cuda_mempool>(mPool), s);
   output.erase(&output[len], output.end());
}

template <typename T, typename Rule, size_t BLOCKSIZE = 1024, size_t WARP = WARPLENGTH>
void copy_if(split::SplitVector<T, split::split_unified_allocator<T>>& input,
             split::SplitVector<T, split::split_unified_allocator<T>>& output, Rule rule, Cuda_mempool&& mPool,
             split_gpuStream_t s = 0) {

   // Figure out Blocks to use
   size_t _s = std::ceil((float(input.size())) / (float)BLOCKSIZE);
   size_t nBlocks = nextPow2(_s);
   if (nBlocks == 0) {
      nBlocks += 1;
   }
   auto len = copy_if_raw(input, output.data(), rule, nBlocks, mPool, s);
   output.erase(&output[len], output.end());
}

template <typename T, typename U, typename Rule, size_t BLOCKSIZE = 1024, size_t WARP = WARPLENGTH>
void copy_keys_if(split::SplitVector<T, split::split_unified_allocator<T>>& input,
                  split::SplitVector<U, split::split_unified_allocator<U>>& output, Rule rule, void* stack,
                  size_t max_size, split_gpuStream_t s = 0) {

   // Figure out Blocks to use
   size_t _s = std::ceil((float(input.size())) / (float)BLOCKSIZE);
   size_t nBlocks = nextPow2(_s);
   if (nBlocks == 0) {
      nBlocks += 1;
   }
   assert(stack && "Invalid stack!");
   Cuda_mempool mPool(stack, max_size);
   auto len = copy_keys_if_raw(input, output.data(), rule, nBlocks, mPool, s);
   output.erase(&output[len], output.end());
}

template <typename T, typename Rule, size_t BLOCKSIZE = 1024, size_t WARP = WARPLENGTH>
void copy_if(split::SplitVector<T, split::split_unified_allocator<T>>& input,
             split::SplitVector<T, split::split_unified_allocator<T>>& output, Rule rule, void* stack, size_t max_size,
             split_gpuStream_t s = 0) {

   // Figure out Blocks to use
   size_t _s = std::ceil((float(input.size())) / (float)BLOCKSIZE);
   size_t nBlocks = nextPow2(_s);
   if (nBlocks == 0) {
      nBlocks += 1;
   }
   assert(stack && "Invalid stack!");
   Cuda_mempool mPool(stack, max_size);
   auto len = copy_if_raw(input, output.data(), rule, nBlocks, mPool, s);
   output.erase(&output[len], output.end());
}

template <typename T, typename Rule, size_t BLOCKSIZE = 1024, size_t WARP = WARPLENGTH>
size_t copy_if(T* input, T* output, size_t size, Rule rule, void* stack, size_t max_size,
<<<<<<< HEAD
             split_gpuStream_t s = 0) {
=======
               split_gpuStream_t s = 0) {
>>>>>>> 07d1ee4d

   // Figure out Blocks to use
   size_t _s = std::ceil((float(size)) / (float)BLOCKSIZE);
   size_t nBlocks = nextPow2(_s);
   if (nBlocks == 0) {
      nBlocks += 1;
   }
   assert(stack && "Invalid stack!");
   Cuda_mempool mPool(stack, max_size);
   auto len = copy_if_raw(input, output, size, rule, nBlocks, mPool, s);
   return len;
}
<<<<<<< HEAD

=======
   
>>>>>>> 07d1ee4d
} // namespace tools
} // namespace split<|MERGE_RESOLUTION|>--- conflicted
+++ resolved
@@ -678,24 +678,15 @@
    // Step 3 -- Compaction
    uint32_t* retval = (uint32_t*)mPool.allocate(sizeof(uint32_t));
    split::tools::split_compact_raw<T, Rule, BLOCKSIZE, WARP>
-<<<<<<< HEAD
-       <<<nBlocks, BLOCKSIZE, 2 * (BLOCKSIZE / WARP) * sizeof(unsigned int), s>>>(
-           input, d_counts, d_offsets, output, rule, size, nBlocks, retval);
-=======
       <<<nBlocks, BLOCKSIZE, 2 * (BLOCKSIZE / WARP) * sizeof(unsigned int), s>>>(
          input, d_counts, d_offsets, output, rule, size, nBlocks, retval);
->>>>>>> 07d1ee4d
    SPLIT_CHECK_ERR(split_gpuStreamSynchronize(s));
    uint32_t numel;
    SPLIT_CHECK_ERR(split_gpuMemcpyAsync(&numel, retval, sizeof(uint32_t), split_gpuMemcpyDeviceToHost, s));
    SPLIT_CHECK_ERR(split_gpuStreamSynchronize(s));
    return numel;
 }
-<<<<<<< HEAD
-
-=======
    
->>>>>>> 07d1ee4d
 /**
  * @brief Same as copy_keys_if but using raw memory
  */
@@ -888,11 +879,7 @@
 
 template <typename T, typename Rule, size_t BLOCKSIZE = 1024, size_t WARP = WARPLENGTH>
 size_t copy_if(T* input, T* output, size_t size, Rule rule, void* stack, size_t max_size,
-<<<<<<< HEAD
-             split_gpuStream_t s = 0) {
-=======
                split_gpuStream_t s = 0) {
->>>>>>> 07d1ee4d
 
    // Figure out Blocks to use
    size_t _s = std::ceil((float(size)) / (float)BLOCKSIZE);
@@ -905,10 +892,6 @@
    auto len = copy_if_raw(input, output, size, rule, nBlocks, mPool, s);
    return len;
 }
-<<<<<<< HEAD
-
-=======
    
->>>>>>> 07d1ee4d
 } // namespace tools
 } // namespace split