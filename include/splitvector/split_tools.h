/* File:    split::tools.h
 * Authors: Kostis Papadakis (2023)
 * Description: Set of tools used by SplitVector
 *
 * This file defines the following classes or functions:
 *    --split::tools::Cuda_mempool
 *    --split::tools::copy_if_raw
 *    --split::tools::copy_if
 *    --split::tools::scan_reduce_raw
 *    --split::tools::scan_reduce
 *    --split::tools::scan_add
 *    --split::tools::split_compact_raw
 *    --split::tools::split_compact_raw
 *    --split::tools::split_prefix_scan_raw
 *    --split::tools::split_prefix_scan
 *    --split::tools::split_prescan
 *
 * This program is free software; you can redistribute it and/or
 * modify it under the terms of the GNU General Public License
 * as published by the Free Software Foundation; either version 2
 * of the License, or (at your option) any later version.
 *
 * This program is distributed in the hope that it will be useful,
 * but WITHOUT ANY WARRANTY; without even the implied warranty of
 * MERCHANTABILITY or FITNESS FOR A PARTICULAR PURPOSE.  See the
 * GNU General Public License for more details.
 *
 * You should have received a copy of the GNU General Public License
 * along with this program; if not, write to the Free Software
 * Foundation, Inc., 51 Franklin Street, Fifth Floor, Boston, MA  02110-1301, USA.
 * */
#pragma once
#include "gpu_wrappers.h"
#define NUM_BANKS 32 // TODO depends on device
#define LOG_NUM_BANKS 5
#define CONFLICT_FREE_OFFSET(n) ((n) >> LOG_NUM_BANKS)
#ifdef __NVCC__
#define SPLIT_VOTING_MASK 0xFFFFFFFF // 32-bit wide for split_gpu warps
#define WARPLENGTH 32
#endif
#ifdef __HIP__
#define SPLIT_VOTING_MASK 0xFFFFFFFFFFFFFFFFull // 64-bit wide for amd warps
#define WARPLENGTH 64

#endif

namespace split {
namespace tools {

/**
 * @brief Check if a value is a power of two.
 *
 * This function checks whether the given value is a power of two.
 *
 * @param val The value to be checked.
 * @return constexpr inline bool Returns true if the value is a power of two, false otherwise.
 */
constexpr inline bool isPow2(const size_t val) noexcept { return (val & (val - 1)) == 0; }

/**
 * @brief GPU kernel for performing scan-add operation.
 *
 * This kernel performs a scan-add operation on the given input array, using the partial sums array.
 * It updates the input array with the computed values.
 * Part of splitvector's stream compaction mechanism.
 *
 * @tparam T Type of the array elements.
 * @param input The input array.
 * @param partial_sums The partial sums array.
 * @param blockSize The size of the blocks.
 * @param len The length of the arrays.
 */
template <typename T>
__global__ void scan_add(T* input, T* partial_sums, size_t blockSize, size_t len) {
   const T val = partial_sums[blockIdx.x];
   const size_t target1 = 2 * blockIdx.x * blockDim.x + threadIdx.x;
   const size_t target2 = target1 + blockDim.x;
   if (target1 < len) {
      input[target1] += val;
      if (target2 < len) {
         input[target2] += val;
      }
   }
}

/**
 * @brief GPU kernel for performing scan-reduce operation.
 *
 * This kernel performs a scan-reduce operation on the given input SplitVector, applying the specified rule.
 * It computes the total number of valid elements using the rule and stores the results in the output SplitVector.
 * Part of splitvector's stream compaction mechanism.
 *
 * @tparam T Type of the array elements.
 * @tparam Rule The rule functor for element validation.
 * @param input The input SplitVector.
 * @param output The output SplitVector for storing the results.
 * @param rule The rule functor object.
 */
template <typename T, typename Rule>
__global__ void scan_reduce(split::SplitVector<T, split::split_unified_allocator<T>>* input,
                            split::SplitVector<uint32_t, split::split_unified_allocator<uint32_t>>* output, Rule rule) {

   size_t size = input->size();
   size_t tid = threadIdx.x + blockIdx.x * blockDim.x;
   if (tid < size) {
      size_t total_valid_elements = __syncthreads_count(rule(input->at(tid)));
      if (threadIdx.x == 0) {
         output->at(blockIdx.x) = total_valid_elements;
      }
   }
}

/**
 * @brief Prefix Scan routine with Bank Conflict Optimization.
 *
 * This function performs a prefix scan operation on the given input array, using the bank conflict optimization.
 * It utilizes shared memory.
 * Part of splitvector's stream compaction mechanism.
 * Credits to  https://www.eecs.umich.edu/courses/eecs570/hw/parprefix.pdf
 *
 * @tparam T Type of the array elements.
 * @param input The input array.
 * @param output The output array for storing the prefix scan results.
 * @param partial_sums The array of partial sums for each block.
 * @param n The number of elements per block.
 * @param len The length of the arrays.
 */
template <typename T>
__global__ void split_prescan(T* input, T* output, T* partial_sums, int n, size_t len) {

   extern __shared__ T buffer[];
   int tid = threadIdx.x;
   int offset = 1;
   int local_start = blockIdx.x * n;
   input = input + local_start;
   output = output + local_start;

   // Load into shared memory
   int ai = tid;
   int bi = tid + (n / 2);
   int bankOffsetA = CONFLICT_FREE_OFFSET(ai);
   int bankOffsetB = CONFLICT_FREE_OFFSET(bi);

   if (local_start + ai < len && local_start + bi < len) {
      buffer[ai + bankOffsetA] = input[ai];
      buffer[bi + bankOffsetB] = input[bi];
   }

   // Reduce Phase
   for (int d = n >> 1; d > 0; d >>= 1) {
      __syncthreads();

      if (tid < d) {
         int ai = offset * (2 * tid + 1) - 1;
         int bi = offset * (2 * tid + 2) - 1;
         ai += CONFLICT_FREE_OFFSET(ai);
         bi += CONFLICT_FREE_OFFSET(bi);

         buffer[bi] += buffer[ai];
      }
      offset *= 2;
   }

   // Exclusive scan so zero out last element (will propagate to first)
   if (tid == 0) {
      partial_sums[blockIdx.x] = buffer[n - 1 + CONFLICT_FREE_OFFSET(n - 1)];
      buffer[n - 1 + CONFLICT_FREE_OFFSET(n - 1)] = 0;
   }

   // Downsweep Phase
   for (int d = 1; d < n; d *= 2) {

      offset >>= 1;
      __syncthreads();
      if (tid < d) {
         int ai = offset * (2 * tid + 1) - 1;
         int bi = offset * (2 * tid + 2) - 1;
         ai += CONFLICT_FREE_OFFSET(ai);
         bi += CONFLICT_FREE_OFFSET(bi);

         T tmp = buffer[ai];
         buffer[ai] = buffer[bi];
         buffer[bi] += tmp;
      }
   }
   __syncthreads();
   if (local_start + ai < len && local_start + bi < len) {
      output[ai] = buffer[ai + bankOffsetA];
      output[bi] = buffer[bi + bankOffsetB];
   }
}

/**
 * @brief Kernel for compacting elements based on a rule.
 *
 * This kernel performs element compaction on the given input SplitVector based on a specified rule.
 * It generates compacted output and updates counts and offsets SplitVectors.
 * Part of splitvector's stream compaction mechanism.
 *
 * @tparam T Type of the array elements.
 * @tparam Rule The rule functor for element compaction.
 * @tparam BLOCKSIZE The size of each thread block.
 * @tparam WARP The size of each warp.
 * @param input The input SplitVector.
 * @param counts The SplitVector for storing counts of valid elements.
 * @param offsets The SplitVector for storing offsets of valid elements.
 * @param output The output SplitVector for storing the compacted elements.
 * @param rule The rule functor object.
 */
template <typename T, typename Rule, size_t BLOCKSIZE = 1024, size_t WARP = WARPLENGTH>
__global__ void split_compact(split::SplitVector<T, split::split_unified_allocator<T>>* input,
                              split::SplitVector<uint32_t, split::split_unified_allocator<uint32_t>>* counts,
                              split::SplitVector<uint32_t, split::split_unified_allocator<uint32_t>>* offsets,
                              split::SplitVector<T, split::split_unified_allocator<T>>* output, Rule rule) {
   extern __shared__ uint32_t buffer[];
   const size_t size = input->size();
   const size_t tid = threadIdx.x + blockIdx.x * blockDim.x;
   if (tid >= size) {
      return;
   }
   unsigned int offset = BLOCKSIZE / WARP;
   const unsigned int wid = tid / WARP;
   const unsigned int widb = threadIdx.x / WARP;
   const unsigned int w_tid = tid % WARP;
   const unsigned int warps_in_block = blockDim.x / WARP;
   const bool tres = rule(input->at(tid));

   auto mask = split::s_warpVote(tres, SPLIT_VOTING_MASK);
#ifdef __NVCC__
   uint32_t n_neighbors = mask & ((1 << w_tid) - 1);
#else
   uint64_t n_neighbors = mask & ((1ul << w_tid) - 1);
#endif
   auto total_valid_in_warp = split::s_pop_count(mask);
   if (w_tid == 0) {
      buffer[widb] = total_valid_in_warp;
   }
   __syncthreads();
   if (w_tid == 0 && wid % warps_in_block == 0) {
      buffer[offset + widb] = 0;
      for (unsigned int i = 0; i < warps_in_block - 1; ++i) {
         buffer[offset + widb + i + 1] = buffer[offset + widb + i] + buffer[widb + i];
      }
   }
   __syncthreads();
   const unsigned int neighbor_count = split::s_pop_count(n_neighbors);
   const unsigned int private_index = buffer[offset + widb] + offsets->at(wid / warps_in_block) + neighbor_count;
   if (tres && widb != warps_in_block) {
      output->at(private_index) = input->at(tid);
   }
   __syncthreads();
   if (tid == 0) {
      const unsigned int actual_total_blocks = offsets->back() + counts->back();
      output->erase(&output->at(actual_total_blocks), output->end());
   }
}

/**
 * @brief Same as split_compact but only for hashinator keys.
 */
template <typename T, typename U, typename Rule, size_t BLOCKSIZE = 1024, size_t WARP = WARPLENGTH>
__global__ void split_compact_keys(split::SplitVector<T, split::split_unified_allocator<T>>* input,
                                   split::SplitVector<uint32_t, split::split_unified_allocator<uint32_t>>* counts,
                                   split::SplitVector<uint32_t, split::split_unified_allocator<uint32_t>>* offsets,
                                   split::SplitVector<U, split::split_unified_allocator<U>>* output, Rule rule) {
   extern __shared__ uint32_t buffer[];
   const size_t size = input->size();
   const size_t tid = threadIdx.x + blockIdx.x * blockDim.x;
   if (tid >= size) {
      return;
   }
   unsigned int offset = BLOCKSIZE / WARP;
   const unsigned int wid = tid / WARP;
   const unsigned int widb = threadIdx.x / WARP;
   const unsigned int w_tid = tid % WARP;
   const unsigned int warps_in_block = blockDim.x / WARP;
   const bool tres = rule(input->at(tid));

   auto mask = split::s_warpVote(tres, SPLIT_VOTING_MASK);
#ifdef __NVCC__
   uint32_t n_neighbors = mask & ((1 << w_tid) - 1);
#else
   uint64_t n_neighbors = mask & ((1ul << w_tid) - 1);
#endif
   auto total_valid_in_warp = split::s_pop_count(mask);
   if (w_tid == 0) {
      buffer[widb] = total_valid_in_warp;
   }
   __syncthreads();
   if (w_tid == 0 && wid % warps_in_block == 0) {
      buffer[offset + widb] = 0;
      for (unsigned int i = 0; i < warps_in_block - 1; ++i) {
         buffer[offset + widb + i + 1] = buffer[offset + widb + i] + buffer[widb + i];
      }
   }
   __syncthreads();
   const unsigned int neighbor_count = split::s_pop_count(n_neighbors);
   const unsigned int private_index = buffer[offset + widb] + offsets->at(wid / warps_in_block) + neighbor_count;
   if (tres && widb != warps_in_block) {
      output->at(private_index) = (input->at(tid)).first;
   }

   __syncthreads();
   if (tid == 0) {
      const unsigned int actual_total_blocks = offsets->back() + counts->back();
      output->erase(&output->at(actual_total_blocks), output->end());
   }
}

/**
 * @brief Same as split_compact_keys but uses raw memory
 */
template <typename T, typename U, typename Rule, size_t BLOCKSIZE = 1024, size_t WARP = WARPLENGTH>
__global__ void split_compact_keys_raw(T* input, uint32_t* counts, uint32_t* offsets, U* output, Rule rule,
                                       const size_t size, size_t nBlocks, uint32_t* retval) {

   extern __shared__ uint32_t buffer[];
   const size_t tid = threadIdx.x + blockIdx.x * blockDim.x;
   if (tid >= size) {
      return;
   }
   unsigned int offset = BLOCKSIZE / WARP;
   const unsigned int wid = tid / WARP;
   const unsigned int widb = threadIdx.x / WARP;
   const unsigned int w_tid = tid % WARP;
   const unsigned int warps_in_block = blockDim.x / WARP;
   const bool tres = rule(input[tid]);

   auto mask = split::s_warpVote(tres, SPLIT_VOTING_MASK);
#ifdef __NVCC__
   uint32_t n_neighbors = mask & ((1 << w_tid) - 1);
#else
   uint64_t n_neighbors = mask & ((1ul << w_tid) - 1);
#endif
   auto total_valid_in_warp = split::s_pop_count(mask);
   if (w_tid == 0) {
      buffer[widb] = total_valid_in_warp;
   }
   __syncthreads();
   if (w_tid == 0 && wid % warps_in_block == 0) {
      buffer[offset + widb] = 0;
      for (unsigned int i = 0; i < warps_in_block - 1; ++i) {
         buffer[offset + widb + i + 1] = buffer[offset + widb + i] + buffer[widb + i];
      }
   }
   __syncthreads();
   const unsigned int neighbor_count = split::s_pop_count(n_neighbors);
   const unsigned int private_index = buffer[offset + widb] + offsets[(wid / warps_in_block)] + neighbor_count;
   if (tres && widb != warps_in_block) {
      output[private_index] = input[tid].first;
   }
   if (tid == 0) {
      // const unsigned int actual_total_blocks=offsets->back()+counts->back();
      *retval = offsets[nBlocks - 1] + counts[nBlocks - 1];
   }
}

/**
 * @brief Perform prefix scan operation with Bank Conflict Optimization.
 *
 * This function performs a prefix scan operation on the given SplitVector, utilizing bank conflict optimization.
 * It utilizes shared memory.
 *
 * @tparam T Type of the array elements.
 * @tparam BLOCKSIZE The size of each thread block.
 * @tparam WARP The size of each warp.
 * @param input The input SplitVector.
 * @param output The output SplitVector for storing the prefix scan results.
 * @param s The split_gpuStream_t stream for GPU execution (default is 0).
 */
template <typename T, size_t BLOCKSIZE = 1024, size_t WARP = WARPLENGTH>
void split_prefix_scan(split::SplitVector<T, split::split_unified_allocator<T>>& input,
                       split::SplitVector<T, split::split_unified_allocator<T>>& output, split_gpuStream_t s = 0)

{
   using vector = split::SplitVector<T, split::split_unified_allocator<T>>;

   // Input size
   const size_t input_size = input.size();

   // Scan is performed in half Blocksizes
   size_t scanBlocksize = BLOCKSIZE / 2;
   size_t scanElements = 2 * scanBlocksize;
   size_t gridSize = input_size / scanElements;

   // If input is not exactly divisible by scanElements we launch an extra block
   assert(isPow2(input_size) && "Using prefix scan with non powers of 2 as input size is not thought out yet :D");

   if (input_size % scanElements != 0) {
      gridSize = 1 << ((int)ceil(log(++gridSize) / log(2)));
   }

   // If the elements are too few manually override and launch a small kernel
   if (input_size < scanElements) {
      scanBlocksize = input_size / 2;
      scanElements = input_size;
      if (scanBlocksize == 0) {
         scanBlocksize += 1;
      }
      gridSize = 1;
   }

   // Allocate memory for partial sums
   vector partial_sums(gridSize);

   // TODO +FIXME extra shmem allocations
   split::tools::split_prescan<<<gridSize, scanBlocksize, 2 * scanElements * sizeof(T), s>>>(
       input.data(), output.data(), partial_sums.data(), scanElements, input.size());
   SPLIT_CHECK_ERR(split_gpuStreamSynchronize(s));

   if (gridSize > 1) {
      if (partial_sums.size() <= scanElements) {
         vector partial_sums_dummy(gridSize);
         // TODO +FIXME extra shmem allocations
         split::tools::split_prescan<<<1, scanBlocksize, 2 * scanElements * sizeof(T), s>>>(
             partial_sums.data(), partial_sums.data(), partial_sums_dummy.data(), gridSize, partial_sums.size());
         SPLIT_CHECK_ERR(split_gpuStreamSynchronize(s));
      } else {
         vector partial_sums_clone(partial_sums);
         split_prefix_scan<T, BLOCKSIZE, WARP>(partial_sums_clone, partial_sums, s);
      }
      split::tools::scan_add<<<gridSize, scanBlocksize, 0, s>>>(output.data(), partial_sums.data(), scanElements,
                                                                output.size());
      SPLIT_CHECK_ERR(split_gpuStreamSynchronize(s));
   }
}

/**
 * @brief Computes the next power of 2 greater than or equal to a given value.
 *
 * @param v The value for which to compute the next power of 2.
 * @return The next power of 2 greater than or equal to the input value.
 * Modified from (http://www-graphics.stanford.edu/~seander/bithacks.html#RoundUpPowerOf2) to support 64-bit uints
 * Included here as well for standalone use of splitvec outside of hashintor
 */
constexpr inline size_t nextPow2(size_t v) noexcept {
   v--;
   v |= v >> 1;
   v |= v >> 2;
   v |= v >> 4;
   v |= v >> 8;
   v |= v >> 16;
   v |= v >> 32;
   v++;
   return v;
}

/**
 * @brief Same as split_compact but with raw memory
 */
template <typename T, typename Rule, size_t BLOCKSIZE = 1024, size_t WARP = WARPLENGTH>
__global__ void split_compact_raw(T* input, uint32_t* counts, uint32_t* offsets, T* output, Rule rule,
                                  const size_t size, size_t nBlocks, uint32_t* retval) {

   extern __shared__ uint32_t buffer[];
   const size_t tid = threadIdx.x + blockIdx.x * blockDim.x;
   if (tid >= size) {
      return;
   }
   unsigned int offset = BLOCKSIZE / WARP;
   const unsigned int wid = tid / WARP;
   const unsigned int widb = threadIdx.x / WARP;
   const unsigned int w_tid = tid % WARP;
   const unsigned int warps_in_block = blockDim.x / WARP;
   const bool tres = rule(input[tid]);

   auto mask = split::s_warpVote(tres, SPLIT_VOTING_MASK);
#ifdef __NVCC__
   uint32_t n_neighbors = mask & ((1 << w_tid) - 1);
#else
   uint64_t n_neighbors = mask & ((1ul << w_tid) - 1);
#endif
   auto total_valid_in_warp = split::s_pop_count(mask);
   if (w_tid == 0) {
      buffer[widb] = total_valid_in_warp;
   }
   __syncthreads();
   if (w_tid == 0 && wid % warps_in_block == 0) {
      buffer[offset + widb] = 0;
      for (unsigned int i = 0; i < warps_in_block - 1; ++i) {
         buffer[offset + widb + i + 1] = buffer[offset + widb + i] + buffer[widb + i];
      }
   }
   __syncthreads();
   const unsigned int neighbor_count = split::s_pop_count(n_neighbors);
   const unsigned int private_index = buffer[offset + widb] + offsets[(wid / warps_in_block)] + neighbor_count;
   if (tres && widb != warps_in_block) {
      output[private_index] = input[tid];
   }
   if (tid == 0) {
      // const unsigned int actual_total_blocks=offsets->back()+counts->back();
      *retval = offsets[nBlocks - 1] + counts[nBlocks - 1];
   }
}

/**
 * @brief CUDA Memory Pool class for managing GPU memory.
 *
 * This class provides a simle memory pool implementation for allocating and deallocating GPU memory.
 * It uses async mallocs
 *
 */
class Cuda_mempool {
private:
   size_t total_bytes;
   size_t bytes_used;
   void* _data;
   split_gpuStream_t s;
   bool isOwner;

public:
   explicit Cuda_mempool(size_t bytes, split_gpuStream_t str) {
      s = str;
      SPLIT_CHECK_ERR(split_gpuMallocAsync(&_data, bytes, s));
      total_bytes = bytes;
      bytes_used = 0;
      isOwner = true;
   }
   explicit Cuda_mempool(void* ptr, size_t bytes) {
      total_bytes = bytes;
      bytes_used = 0;
      isOwner = false;
      _data = ptr;
   }

   Cuda_mempool() = delete;
   Cuda_mempool(const Cuda_mempool& other) = delete;
   Cuda_mempool(Cuda_mempool&& other) = delete;
   ~Cuda_mempool() {
      if (isOwner) {
         SPLIT_CHECK_ERR(split_gpuFreeAsync(_data, s));
      }
   }

   void* allocate(const size_t bytes) {
      assert(bytes_used + bytes < total_bytes && "Mempool run out of space and crashed!");
      void* ptr = reinterpret_cast<void*>(reinterpret_cast<char*>(_data) + bytes_used);
      bytes_used += bytes;
      return ptr;
   };

   void deallocate(const size_t bytes) { bytes_used -= bytes; };
   void reset() { bytes_used = 0; }
   const size_t& fill() const { return bytes_used; }
   const size_t& capacity() const { return total_bytes; }
   size_t free_space() const { return total_bytes - bytes_used; }
};

/**
 * @brief Same as scan_reduce but with raw memory
 */
template <typename T, typename Rule>
__global__ void scan_reduce_raw(T* input, uint32_t* output, Rule rule, size_t size) {

   size_t tid = threadIdx.x + blockIdx.x * blockDim.x;
   if (tid < size) {
      size_t total_valid_elements = __syncthreads_count(rule(input[tid]));
      if (threadIdx.x == 0) {
         output[blockIdx.x] = total_valid_elements;
      }
   }
}

/**
 * @brief Same as split_prefix_scan but with raw memory
 */
template <typename T, size_t BLOCKSIZE = 1024, size_t WARP = WARPLENGTH>
void split_prefix_scan_raw(T* input, T* output, Cuda_mempool& mPool, const size_t input_size, split_gpuStream_t s = 0) {

   // Scan is performed in half Blocksizes
   size_t scanBlocksize = BLOCKSIZE / 2;
   size_t scanElements = 2 * scanBlocksize;
   size_t gridSize = input_size / scanElements;

   // If input is not exactly divisible by scanElements we launch an extra block
   assert(isPow2(input_size) && "Using prefix scan with non powers of 2 as input size is not thought out yet :D");
   if (input_size % scanElements != 0) {
      gridSize = 1 << ((int)ceil(log(++gridSize) / log(2)));
   }
   // If the elements are too few manually override and launch a small kernel
   if (input_size < scanElements) {
      scanBlocksize = input_size / 2;
      scanElements = input_size;
      if (scanBlocksize == 0) {
         scanBlocksize += 1;
      }
      gridSize = 1;
   }

   // Allocate memory for partial sums
   T* partial_sums = (T*)mPool.allocate(gridSize * sizeof(T));
   // TODO + FIXME extra shmem
   split::tools::split_prescan<<<gridSize, scanBlocksize, 2 * scanElements * sizeof(T), s>>>(
       input, output, partial_sums, scanElements, input_size);
   SPLIT_CHECK_ERR(split_gpuStreamSynchronize(s));

   if (gridSize > 1) {
      if (gridSize <= scanElements) {
         T* partial_sums_dummy = (T*)mPool.allocate(sizeof(T));
         // TODO + FIXME extra shmem
         split::tools::split_prescan<<<1, scanBlocksize, 2 * scanElements * sizeof(T), s>>>(
             partial_sums, partial_sums, partial_sums_dummy, gridSize, gridSize * sizeof(T));
         SPLIT_CHECK_ERR(split_gpuStreamSynchronize(s));
      } else {
         T* partial_sums_clone = (T*)mPool.allocate(gridSize * sizeof(T));
         SPLIT_CHECK_ERR(split_gpuMemcpyAsync(partial_sums_clone, partial_sums, gridSize * sizeof(T),
                                              split_gpuMemcpyDeviceToDevice, s));
         split_prefix_scan_raw(partial_sums_clone, partial_sums, mPool, gridSize, s);
      }
      split::tools::scan_add<<<gridSize, scanBlocksize, 0, s>>>(output, partial_sums, scanElements, input_size);
      SPLIT_CHECK_ERR(split_gpuStreamSynchronize(s));
   }
}

/**
 * @brief Same as copy_if but using raw memory
 */
template <typename T, typename Rule, size_t BLOCKSIZE = 1024, size_t WARP = WARPLENGTH>
uint32_t copy_if_raw(split::SplitVector<T, split::split_unified_allocator<T>>& input, T* output, Rule rule,
                     size_t nBlocks, Cuda_mempool& mPool, split_gpuStream_t s = 0) {

   uint32_t* d_counts;
   uint32_t* d_offsets;
   d_counts = (uint32_t*)mPool.allocate(nBlocks * sizeof(uint32_t));
   SPLIT_CHECK_ERR(split_gpuStreamSynchronize(s));
<<<<<<< HEAD
   SPLIT_CHECK_ERR(split_gpuMemsetAsync(d_counts, 0, nBlocks * sizeof(uint32_t), s));
=======
   SPLIT_CHECK_ERR(split_gpuMemsetAsync(d_counts, 0, nBlocks * sizeof(uint32_t),s));
>>>>>>> 1028c5cb

   // Phase 1 -- Calculate per warp workload
   split::tools::scan_reduce_raw<<<nBlocks, BLOCKSIZE, 0, s>>>(input.data(), d_counts, rule, input.size());
   d_offsets = (uint32_t*)mPool.allocate(nBlocks * sizeof(uint32_t));
   SPLIT_CHECK_ERR(split_gpuStreamSynchronize(s));
   SPLIT_CHECK_ERR(split_gpuMemsetAsync(d_offsets, 0, nBlocks * sizeof(uint32_t),s));

   // Step 2 -- Exclusive Prefix Scan on offsets
   if (nBlocks == 1) {
      split_prefix_scan_raw<uint32_t, 2, WARP>(d_counts, d_offsets, mPool, nBlocks, s);
   } else {
      split_prefix_scan_raw<uint32_t, BLOCKSIZE, WARP>(d_counts, d_offsets, mPool, nBlocks, s);
   }
   SPLIT_CHECK_ERR(split_gpuStreamSynchronize(s));

   // Step 3 -- Compaction
   uint32_t* retval = (uint32_t*)mPool.allocate(sizeof(uint32_t));
   split::tools::split_compact_raw<T, Rule, BLOCKSIZE, WARP>
       <<<nBlocks, BLOCKSIZE, 2 * (BLOCKSIZE / WARP) * sizeof(unsigned int), s>>>(
           input.data(), d_counts, d_offsets, output, rule, input.size(), nBlocks, retval);
   SPLIT_CHECK_ERR(split_gpuStreamSynchronize(s));
   uint32_t numel;
   SPLIT_CHECK_ERR(split_gpuMemcpyAsync(&numel, retval, sizeof(uint32_t), split_gpuMemcpyDeviceToHost, s));
   SPLIT_CHECK_ERR(split_gpuStreamSynchronize(s));
   return numel;
}

template <typename T, typename Rule, size_t BLOCKSIZE = 1024, size_t WARP = WARPLENGTH>
uint32_t copy_if_raw(T* input, T* output, size_t size, Rule rule,
                     size_t nBlocks, Cuda_mempool& mPool, split_gpuStream_t s = 0) {

   uint32_t* d_counts;
   uint32_t* d_offsets;
   d_counts = (uint32_t*)mPool.allocate(nBlocks * sizeof(uint32_t));
   SPLIT_CHECK_ERR(split_gpuStreamSynchronize(s));
   SPLIT_CHECK_ERR(split_gpuMemsetAsync(d_counts, 0, nBlocks * sizeof(uint32_t), s));

   // Phase 1 -- Calculate per warp workload
   split::tools::scan_reduce_raw<<<nBlocks, BLOCKSIZE, 0, s>>>(input, d_counts, rule, size);
   d_offsets = (uint32_t*)mPool.allocate(nBlocks * sizeof(uint32_t));
   SPLIT_CHECK_ERR(split_gpuStreamSynchronize(s));
   SPLIT_CHECK_ERR(split_gpuMemsetAsync(d_offsets, 0, nBlocks * sizeof(uint32_t),s));

   // Step 2 -- Exclusive Prefix Scan on offsets
   if (nBlocks == 1) {
      split_prefix_scan_raw<uint32_t, 2, WARP>(d_counts, d_offsets, mPool, nBlocks, s);
   } else {
      split_prefix_scan_raw<uint32_t, BLOCKSIZE, WARP>(d_counts, d_offsets, mPool, nBlocks, s);
   }
   SPLIT_CHECK_ERR(split_gpuStreamSynchronize(s));

   // Step 3 -- Compaction
   uint32_t* retval = (uint32_t*)mPool.allocate(sizeof(uint32_t));
   split::tools::split_compact_raw<T, Rule, BLOCKSIZE, WARP>
       <<<nBlocks, BLOCKSIZE, 2 * (BLOCKSIZE / WARP) * sizeof(unsigned int), s>>>(
           input, d_counts, d_offsets, output, rule, size, nBlocks, retval);
   SPLIT_CHECK_ERR(split_gpuStreamSynchronize(s));
   uint32_t numel;
   SPLIT_CHECK_ERR(split_gpuMemcpyAsync(&numel, retval, sizeof(uint32_t), split_gpuMemcpyDeviceToHost, s));
   SPLIT_CHECK_ERR(split_gpuStreamSynchronize(s));
   return numel;
}

/**
 * @brief Same as copy_keys_if but using raw memory
 */
template <typename T, typename U, typename Rule, size_t BLOCKSIZE = 1024, size_t WARP = WARPLENGTH>
size_t copy_keys_if_raw(split::SplitVector<T, split::split_unified_allocator<T>>& input, U* output, Rule rule,
                        size_t nBlocks, Cuda_mempool& mPool, split_gpuStream_t s = 0) {

   uint32_t* d_counts;
   uint32_t* d_offsets;
   SPLIT_CHECK_ERR(split_gpuStreamSynchronize(s));
   d_counts = (uint32_t*)mPool.allocate(nBlocks * sizeof(uint32_t));
   SPLIT_CHECK_ERR(split_gpuStreamSynchronize(s));
   SPLIT_CHECK_ERR(split_gpuMemsetAsync(d_counts, 0, nBlocks * sizeof(uint32_t),s));

   // Phase 1 -- Calculate per warp workload
   split::tools::scan_reduce_raw<<<nBlocks, BLOCKSIZE, 0, s>>>(input.data(), d_counts, rule, input.size());
   d_offsets = (uint32_t*)mPool.allocate(nBlocks * sizeof(uint32_t));
   SPLIT_CHECK_ERR(split_gpuStreamSynchronize(s));
   SPLIT_CHECK_ERR(split_gpuMemsetAsync(d_offsets, 0, nBlocks * sizeof(uint32_t),s));

   // Step 2 -- Exclusive Prefix Scan on offsets
   if (nBlocks == 1) {
      split_prefix_scan_raw<uint32_t, 2, WARP>(d_counts, d_offsets, mPool, nBlocks, s);
   } else {
      split_prefix_scan_raw<uint32_t, BLOCKSIZE, WARP>(d_counts, d_offsets, mPool, nBlocks, s);
   }
   SPLIT_CHECK_ERR(split_gpuStreamSynchronize(s));

   // Step 3 -- Compaction
   uint32_t* retval = (uint32_t*)mPool.allocate(sizeof(uint32_t));
   split::tools::split_compact_keys_raw<T, U, Rule, BLOCKSIZE, WARP>
       <<<nBlocks, BLOCKSIZE, 2 * (BLOCKSIZE / WARP) * sizeof(unsigned int), s>>>(
           input.data(), d_counts, d_offsets, output, rule, input.size(), nBlocks, retval);
   SPLIT_CHECK_ERR(split_gpuStreamSynchronize(s));
   uint32_t numel;
   SPLIT_CHECK_ERR(split_gpuMemcpyAsync(&numel, retval, sizeof(uint32_t), split_gpuMemcpyDeviceToHost, s));
   SPLIT_CHECK_ERR(split_gpuStreamSynchronize(s));
   return numel;
}

/**
 * @brief Estimates memory needed for compacting the input splitvector
 */
template <typename T, int BLOCKSIZE = 1024>
[[nodiscard]] size_t
estimateMemoryForCompaction(const split::SplitVector<T, split::split_unified_allocator<T>>& input) noexcept {
   // Figure out Blocks to use
   size_t _s = std::ceil((float(input.size())) / (float)BLOCKSIZE);
   size_t nBlocks = nextPow2(_s);
   if (nBlocks == 0) {
      nBlocks += 1;
   }

   // Allocate with Mempool
   return 8 * nBlocks * sizeof(uint32_t);
}

template <int BLOCKSIZE = 1024>
[[nodiscard]] size_t
estimateMemoryForCompaction(const size_t inputSize) noexcept {
   // Figure out Blocks to use
   size_t _s = std::ceil((float(inputSize)) / (float)BLOCKSIZE);
   size_t nBlocks = nextPow2(_s);
   if (nBlocks == 0) {
      nBlocks += 1;
   }

   // Allocate with Mempool
   return 8 * nBlocks * sizeof(uint32_t);
}

/**
 * @brief Same as copy_if but only for Hashinator keys
 */
template <typename T, typename U, typename Rule, size_t BLOCKSIZE = 1024, size_t WARP = WARPLENGTH>
void copy_keys_if(split::SplitVector<T, split::split_unified_allocator<T>>& input,
                  split::SplitVector<U, split::split_unified_allocator<U>>& output, Rule rule,
                  split_gpuStream_t s = 0) {

   // Figure out Blocks to use
   size_t _s = std::ceil((float(input.size())) / (float)BLOCKSIZE);
   size_t nBlocks = nextPow2(_s);
   if (nBlocks == 0) {
      nBlocks += 1;
   }

   // Allocate with Mempool
   const size_t memory_for_pool = 8 * nBlocks * sizeof(uint32_t);
   Cuda_mempool mPool(memory_for_pool, s);
   auto len = copy_keys_if_raw(input, output.data(), rule, nBlocks, mPool, s);
   output.erase(&output[len], output.end());
}

/**
 * @brief Perform element compaction based on a rule.
 *
 * This function performs element compaction on the given input SplitVector based on a specified rule.
 * It generates compacted output, updates counts and offsets SplitVectors, and returns compacted count.
 *
 * @tparam T Type of the array elements.
 * @tparam Rule The rule functor for element compaction.
 * @tparam BLOCKSIZE The size of each thread block.
 * @tparam WARP The size of each warp.
 * @param input The input SplitVector.
 * @param output The output SplitVector for storing the compacted elements.
 * @param rule The rule functor object.
 * @param s The split_gpuStream_t stream for GPU execution (default is 0).
 */
template <typename T, typename Rule, size_t BLOCKSIZE = 1024, size_t WARP = WARPLENGTH>
void copy_if(split::SplitVector<T, split::split_unified_allocator<T>>& input,
             split::SplitVector<T, split::split_unified_allocator<T>>& output, Rule rule, split_gpuStream_t s = 0) {

   // Figure out Blocks to use
   size_t _s = std::ceil((float(input.size())) / (float)BLOCKSIZE);
   size_t nBlocks = nextPow2(_s);
   if (nBlocks == 0) {
      nBlocks += 1;
   }

   // Allocate with Mempool
   const size_t memory_for_pool = 8 * nBlocks * sizeof(uint32_t);
   Cuda_mempool mPool(memory_for_pool, s);
   auto len = copy_if_raw(input, output.data(), rule, nBlocks, mPool, s);
   output.erase(&output[len], output.end());
}

template <typename T, typename U, typename Rule, size_t BLOCKSIZE = 1024, size_t WARP = WARPLENGTH>
void copy_keys_if(split::SplitVector<T, split::split_unified_allocator<T>>& input,
                  split::SplitVector<U, split::split_unified_allocator<U>>& output, Rule rule, Cuda_mempool&& mPool,
                  split_gpuStream_t s = 0) {

   // Figure out Blocks to use
   size_t _s = std::ceil((float(input.size())) / (float)BLOCKSIZE);
   size_t nBlocks = nextPow2(_s);
   if (nBlocks == 0) {
      nBlocks += 1;
   }
   auto len = copy_keys_if_raw(input, output.data(), rule, nBlocks, std::forward<Cuda_mempool>(mPool), s);
   output.erase(&output[len], output.end());
}

template <typename T, typename Rule, size_t BLOCKSIZE = 1024, size_t WARP = WARPLENGTH>
void copy_if(split::SplitVector<T, split::split_unified_allocator<T>>& input,
             split::SplitVector<T, split::split_unified_allocator<T>>& output, Rule rule, Cuda_mempool&& mPool,
             split_gpuStream_t s = 0) {

   // Figure out Blocks to use
   size_t _s = std::ceil((float(input.size())) / (float)BLOCKSIZE);
   size_t nBlocks = nextPow2(_s);
   if (nBlocks == 0) {
      nBlocks += 1;
   }
   auto len = copy_if_raw(input, output.data(), rule, nBlocks, mPool, s);
   output.erase(&output[len], output.end());
}

template <typename T, typename U, typename Rule, size_t BLOCKSIZE = 1024, size_t WARP = WARPLENGTH>
void copy_keys_if(split::SplitVector<T, split::split_unified_allocator<T>>& input,
                  split::SplitVector<U, split::split_unified_allocator<U>>& output, Rule rule, void* stack,
                  size_t max_size, split_gpuStream_t s = 0) {

   // Figure out Blocks to use
   size_t _s = std::ceil((float(input.size())) / (float)BLOCKSIZE);
   size_t nBlocks = nextPow2(_s);
   if (nBlocks == 0) {
      nBlocks += 1;
   }
   assert(stack && "Invalid stack!");
   Cuda_mempool mPool(stack, max_size);
   auto len = copy_keys_if_raw(input, output.data(), rule, nBlocks, mPool, s);
   output.erase(&output[len], output.end());
}

template <typename T, typename Rule, size_t BLOCKSIZE = 1024, size_t WARP = WARPLENGTH>
void copy_if(split::SplitVector<T, split::split_unified_allocator<T>>& input,
             split::SplitVector<T, split::split_unified_allocator<T>>& output, Rule rule, void* stack, size_t max_size,
             split_gpuStream_t s = 0) {

   // Figure out Blocks to use
   size_t _s = std::ceil((float(input.size())) / (float)BLOCKSIZE);
   size_t nBlocks = nextPow2(_s);
   if (nBlocks == 0) {
      nBlocks += 1;
   }
   assert(stack && "Invalid stack!");
   Cuda_mempool mPool(stack, max_size);
   auto len = copy_if_raw(input, output.data(), rule, nBlocks, mPool, s);
   output.erase(&output[len], output.end());
}

template <typename T, typename Rule, size_t BLOCKSIZE = 1024, size_t WARP = WARPLENGTH>
size_t copy_if(T* input, T* output, size_t size, Rule rule, void* stack, size_t max_size,
             split_gpuStream_t s = 0) {

   // Figure out Blocks to use
   size_t _s = std::ceil((float(size)) / (float)BLOCKSIZE);
   size_t nBlocks = nextPow2(_s);
   if (nBlocks == 0) {
      nBlocks += 1;
   }
   assert(stack && "Invalid stack!");
   Cuda_mempool mPool(stack, max_size);
   auto len = copy_if_raw(input, output, size, rule, nBlocks, mPool, s);
   return len;
}

} // namespace tools
} // namespace split<|MERGE_RESOLUTION|>--- conflicted
+++ resolved
@@ -623,11 +623,7 @@
    uint32_t* d_offsets;
    d_counts = (uint32_t*)mPool.allocate(nBlocks * sizeof(uint32_t));
    SPLIT_CHECK_ERR(split_gpuStreamSynchronize(s));
-<<<<<<< HEAD
-   SPLIT_CHECK_ERR(split_gpuMemsetAsync(d_counts, 0, nBlocks * sizeof(uint32_t), s));
-=======
    SPLIT_CHECK_ERR(split_gpuMemsetAsync(d_counts, 0, nBlocks * sizeof(uint32_t),s));
->>>>>>> 1028c5cb
 
    // Phase 1 -- Calculate per warp workload
    split::tools::scan_reduce_raw<<<nBlocks, BLOCKSIZE, 0, s>>>(input.data(), d_counts, rule, input.size());
