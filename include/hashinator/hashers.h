--- conflicted
+++ resolved
@@ -152,19 +152,12 @@
    }
 
    // Reset wrapper for all elements
-<<<<<<< HEAD
-   static void reset_all(hash_pair<KEY_TYPE, VAL_TYPE>* dst, Hashinator::Info* info, size_t len, split_gpuStream_t s = 0) {
+   static void reset_all(hash_pair<KEY_TYPE, VAL_TYPE>* dst, Hashinator::Info* info, size_t len,
+                         split_gpuStream_t s = 0) {
       // fast ceil for positive ints
       size_t blocksNeeded = len / defaults::MAX_BLOCKSIZE + (len % defaults::MAX_BLOCKSIZE != 0);
-      reset_all_to_empty<KEY_TYPE, VAL_TYPE, EMPTYBUCKET><<<blocksNeeded, defaults::MAX_BLOCKSIZE, 0, s>>>(dst,info, len);
-=======
-   static void reset_all(hash_pair<KEY_TYPE, VAL_TYPE>* dst, Hashinator::Info* info, size_t len,
-                         split_gpuStream_t s = 0) {
-      size_t blocksNeeded = len / defaults::MAX_BLOCKSIZE;
-      blocksNeeded = blocksNeeded + (blocksNeeded == 0);
       reset_all_to_empty<KEY_TYPE, VAL_TYPE, EMPTYBUCKET>
-          <<<blocksNeeded, defaults::MAX_BLOCKSIZE, 0, s>>>(dst, info, len);
->>>>>>> 5ecd282c
+         <<<blocksNeeded, defaults::MAX_BLOCKSIZE, 0, s>>>(dst,info, len);
       SPLIT_CHECK_ERR(split_gpuStreamSynchronize(s));
    }
 
